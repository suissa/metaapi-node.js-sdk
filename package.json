{
  "author": {
    "name": "Agilium Labs LLC",
    "email": "agiliumtrade@agiliumtrade.ai"
  },
  "contributors": [
    {
      "name": "Roman Kisilenko",
      "email": "roman.kisilenko@agiliumlabs.com"
    }
  ],
  "bugs": {
    "email": "agiliumtrade@agiliumtrade.ai",
    "url": "https://github.com/agiliumtrade-ai/metaapi-node.js-sdk/issues"
  },
  "keywords": [
    "metaapi.cloud",
    "MetaTrader",
    "MetaTrader 5",
    "MetaTrader 4",
    "MetaTrader5",
    "MetaTrader4",
    "MT",
    "MT4",
    "MT5",
    "forex",
    "trading",
    "API",
    "REST",
    "websocket",
    "client",
    "sdk",
    "cloud",
    "browser",
    "free",
    "copy trading",
    "copytrade",
    "copy trade",
    "trade copying"
  ],
  "name": "metaapi.cloud-sdk",
  "description": "SDK for MetaApi, a professional cloud forex API which includes MetaTrader REST API and MetaTrader websocket API. Supports both MetaTrader 5 (MT5) and MetaTrader 4 (MT4). CopyFactory copy trading API included. (https://metaapi.cloud)",
  "license": "SEE LICENSE IN LICENSE",
  "repository": {
    "type": "git",
    "url": "https://github.com/agiliumtrade-ai/metaapi-node.js-sdk.git"
  },
<<<<<<< HEAD
  "version": "10.2.0",
=======
  "version": "11.0.0",
>>>>>>> dd9c57c0
  "dependencies": {
    "babel-runtime": "~6.26.0",
    "dotenv": "~8.2.0",
    "fs-extra": "~9.0.1",
    "idb": "~5.0.4",
    "moment": "~2.29.1",
    "randomstring": "~1.1.5",
    "request": "~2.88.2",
    "request-promise-any": "~1.0.8",
    "socket.io-client": "~2.3.0"
  },
  "devDependencies": {
    "babel-cli": "~6.26.0",
    "babel-plugin-transform-runtime": "~6.23.0",
    "babel-preset-env": "~1.7.0",
    "babel-preset-es2015": "~6.24.1",
    "babel-register": "~6.26.0",
    "eslint": "~7.1.0",
    "eslint-plugin-mocha": "~7.0.0",
    "gulp": "~4.0.2",
    "gulp-rename": "~2.0.0",
    "fake-indexeddb": "~3.1.2",
    "mocha": "~7.2.0",
    "should": "~13.2.3",
    "sinon": "~9.0.2",
    "socket.io": "~2.3.0",
    "webpack": "~4.44.0",
    "webpack-cli": "~3.3.12"
  },
  "scripts": {
    "test": "mocha --exit --require babel-register lib/*/*/*.spec.es6 lib/*/*.spec.es6 lib/*.spec.es6",
    "lint": "eslint --ext es6 ./lib",
    "lint:fix": "eslint --ext es6 ./lib --fix",
    "build": "rm -rf dist; rm -rf es; npx babel lib --out-dir dist --source-maps inline --ignore lib/templates && npx webpack --config webpack.config.js && gulp",
    "build-win": "rmdir /Q /S dist && rmdir /Q /S es && npx babel lib --out-dir dist --source-maps inline --ignore lib/templates && npx webpack --config webpack.config.js && gulp"
  },
  "main": "dist/index.js",
  "module": "es/index.js"
}<|MERGE_RESOLUTION|>--- conflicted
+++ resolved
@@ -45,11 +45,7 @@
     "type": "git",
     "url": "https://github.com/agiliumtrade-ai/metaapi-node.js-sdk.git"
   },
-<<<<<<< HEAD
-  "version": "10.2.0",
-=======
   "version": "11.0.0",
->>>>>>> dd9c57c0
   "dependencies": {
     "babel-runtime": "~6.26.0",
     "dotenv": "~8.2.0",
